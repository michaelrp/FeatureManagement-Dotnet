--- conflicted
+++ resolved
@@ -16,6 +16,7 @@
 using System.Linq;
 using System.Net;
 using System.Net.Http;
+using System.Threading;
 using System.Threading.Tasks;
 using Xunit;
 
@@ -154,7 +155,7 @@
 
                 Assert.Equal(ConditionalFeature, evaluationContext.FeatureName);
 
-                return true;
+                return Task.FromResult(true);
             };
 
             await featureManager.IsEnabledAsync(ConditionalFeature, CancellationToken.None);
@@ -194,7 +195,7 @@
             {
                 called = true;
 
-                return true;
+                return Task.FromResult(true);
             };
 
             await featureManager.IsEnabledAsync(WithSuffixFeature, CancellationToken.None);
@@ -290,11 +291,7 @@
 
             //
             // Enable 1/2 features
-<<<<<<< HEAD
-            testFeatureFilter.Callback = ctx => Task.FromResult(ctx.FeatureName == Enum.GetName(typeof(Features), Features.ConditionalFeature));
-=======
-            testFeatureFilter.Callback = ctx => ctx.FeatureName == Features.ConditionalFeature;
->>>>>>> 28982a13
+            testFeatureFilter.Callback = ctx => Task.FromResult(ctx.FeatureName == Features.ConditionalFeature);
 
             gateAllResponse = await testServer.CreateClient().GetAsync("gateAll");
             gateAnyResponse = await testServer.CreateClient().GetAsync("gateAny");
@@ -788,11 +785,7 @@
 
                 bool hasFeatureFlags = false;
 
-<<<<<<< HEAD
-                await foreach (string feature in featureManager.GetFeatureNamesAsync())
-=======
                 await foreach (string feature in featureManager.GetFeatureFlagNamesAsync(CancellationToken.None))
->>>>>>> 28982a13
                 {
                     hasFeatureFlags = true;
 
@@ -831,12 +824,8 @@
 
             IFeatureManager featureManager = serviceProvider.GetRequiredService<IFeatureManager>();
 
-<<<<<<< HEAD
-            FeatureManagementException e = await Assert.ThrowsAsync<FeatureManagementException>(async () => await featureManager.IsEnabledAsync(ConditionalFeature));
-=======
             FeatureManagementException e = await Assert.ThrowsAsync<FeatureManagementException>(async () =>
                 await featureManager.IsEnabledAsync(ConditionalFeature, CancellationToken.None));
->>>>>>> 28982a13
 
             Assert.Equal(FeatureManagementError.MissingFeatureFilter, e.Error);
         }
@@ -994,6 +983,43 @@
             await featureManager.IsEnabledAsync(ConditionalFeature);
 
             Assert.True(called);
+
+            IDynamicFeatureManager dynamicFeatureManager = serviceProvider.GetRequiredService<IDynamicFeatureManager>();
+
+            IEnumerable<IFeatureVariantAssignerMetadata> featureAssigners = serviceProvider.GetRequiredService<IEnumerable<IFeatureVariantAssignerMetadata>>();
+
+            //
+            // Sync filter
+            TestAssigner testFeatureVariantAssigner = (TestAssigner)featureAssigners.First(f => f is TestAssigner);
+
+            called = false;
+
+            testFeatureVariantAssigner.Callback = (assignmentContext) =>
+            {
+                called = true;
+
+                Assert.True(assignmentContext.FeatureDefinition.Variants.Count() == 2);
+
+                FeatureVariant v1 = assignmentContext.FeatureDefinition.Variants.First(v => v.Name == "V1");
+
+                Assert.True(v1.Default);
+
+                Assert.Equal("V1", v1.AssignmentParameters["P1"]);
+
+                Assert.Equal("Ref1", v1.ConfigurationReference);
+
+                FeatureVariant v2 = assignmentContext.FeatureDefinition.Variants.First(v => v.Name == "V2");
+
+                Assert.False(v2.Default);
+
+                Assert.Equal("Ref2", v2.ConfigurationReference);
+
+                return v1;
+            };
+
+            await dynamicFeatureManager.GetVariantAsync<string>(DynamicFeature, CancellationToken.None);
+
+            Assert.True(called);
         }
 
         [Fact]
@@ -1038,7 +1064,6 @@
 
             Assert.True(called);
 
-<<<<<<< HEAD
             await Task.WhenAll(tasks);
 
             bool result = tasks.First().Result;
@@ -1047,44 +1072,6 @@
             {
                 Assert.Equal(result, t.Result);
             }
-=======
-            IDynamicFeatureManager dynamicFeatureManager = serviceProvider.GetRequiredService<IDynamicFeatureManager>();
-
-            IEnumerable<IFeatureVariantAssignerMetadata> featureAssigners = serviceProvider.GetRequiredService<IEnumerable<IFeatureVariantAssignerMetadata>>();
-
-            //
-            // Sync filter
-            TestAssigner testFeatureVariantAssigner = (TestAssigner)featureAssigners.First(f => f is TestAssigner);
-
-            called = false;
-
-            testFeatureVariantAssigner.Callback = (assignmentContext) =>
-            {
-                called = true;
-
-                Assert.True(assignmentContext.FeatureDefinition.Variants.Count() == 2);
-
-                FeatureVariant v1 = assignmentContext.FeatureDefinition.Variants.First(v => v.Name == "V1");
-
-                Assert.True(v1.Default);
-
-                Assert.Equal("V1", v1.AssignmentParameters["P1"]);
-
-                Assert.Equal("Ref1", v1.ConfigurationReference);
-
-                FeatureVariant v2 = assignmentContext.FeatureDefinition.Variants.First(v => v.Name == "V2");
-
-                Assert.False(v2.Default);
-
-                Assert.Equal("Ref2", v2.ConfigurationReference);
-
-                return v1;
-            };
-
-            await dynamicFeatureManager.GetVariantAsync<string>(DynamicFeature, CancellationToken.None);
-
-            Assert.True(called);
->>>>>>> 28982a13
         }
 
         private static void DisableEndpointRouting(MvcOptions options)
