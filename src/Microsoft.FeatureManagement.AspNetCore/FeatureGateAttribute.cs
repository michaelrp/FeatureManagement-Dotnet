﻿// Copyright (c) Microsoft Corporation.
// Licensed under the MIT license.
//
using Microsoft.AspNetCore.Mvc;
using Microsoft.AspNetCore.Mvc.Filters;
using Microsoft.Extensions.DependencyInjection;
using System;
using System.Collections.Generic;
using System.Linq;
using System.Threading.Tasks;

namespace Microsoft.FeatureManagement.Mvc
{
    /// <summary>
<<<<<<< HEAD
    /// An attribute that can be placed on MVC actions to require all or any of a set of feature flags to be enabled. If none of the feature flags are enabled, the registered <see cref="IDisabledFeaturesHandler"/> will be invoked.
=======
    /// An attribute that can be placed on MVC controllers, controller actions, or Razor pages to require all or any of a set of features to be enabled.
>>>>>>> 18283c34
    /// </summary>
    [AttributeUsage(AttributeTargets.Method | AttributeTargets.Class, AllowMultiple = true)]
    public class FeatureGateAttribute : ActionFilterAttribute, IAsyncPageFilter
    {
        /// <summary>
<<<<<<< HEAD
        /// Creates an attribute that will gate actions unless all the provided feature flag(s) are enabled.
=======
        /// Creates an attribute that will gate actions or pages unless all the provided feature(s) are enabled.
>>>>>>> 18283c34
        /// </summary>
        /// <param name="featureFlags">The names of the feature flags that the attribute will represent.</param>
        public FeatureGateAttribute(params string[] featureFlags)
            : this(RequirementType.All, featureFlags)
        {
        }

        /// <summary>
<<<<<<< HEAD
        /// Creates an attribute that can be used to gate actions. The gate can be configured to require all or any of the provided feature flag(s) to pass.
=======
        /// Creates an attribute that can be used to gate actions or pages. The gate can be configured to require all or any of the provided feature(s) to pass.
>>>>>>> 18283c34
        /// </summary>
        /// <param name="requirementType">Specifies whether all or any of the provided feature flags should be enabled in order to pass.</param>
        /// <param name="featureFlags">The names of the feature flags that the attribute will represent.</param>
        public FeatureGateAttribute(RequirementType requirementType, params string[] featureFlags)
        {
            if (featureFlags == null || featureFlags.Length == 0)
            {
                throw new ArgumentNullException(nameof(featureFlags));
            }

            FeatureFlags = featureFlags;

            RequirementType = requirementType;
        }

        /// <summary>
<<<<<<< HEAD
        /// Creates an attribute that will gate actions unless all the provided feature flag(s) are enabled.
=======
        /// Creates an attribute that will gate actions or pages unless all the provided feature(s) are enabled.
>>>>>>> 18283c34
        /// </summary>
        /// <param name="features">A set of enums representing the feature flags that the attribute will represent.</param>
        public FeatureGateAttribute(params object[] features)
            : this(RequirementType.All, features)
        {
        }

        /// <summary>
<<<<<<< HEAD
        /// Creates an attribute that can be used to gate actions. The gate can be configured to require all or any of the provided feature flag(s) to pass.
=======
        /// Creates an attribute that can be used to gate actions or pages. The gate can be configured to require all or any of the provided feature(s) to pass.
>>>>>>> 18283c34
        /// </summary>
        /// <param name="requirementType">Specifies whether all or any of the provided feature flags should be enabled in order to pass.</param>
        /// <param name="featureFlags">A set of enums representing the feature flags that the attribute will represent.</param>
        public FeatureGateAttribute(RequirementType requirementType, params object[] featureFlags)
        {
            if (featureFlags == null || featureFlags.Length == 0)
            {
                throw new ArgumentNullException(nameof(featureFlags));
            }

            var fs = new List<string>();

            foreach (object feature in featureFlags)
            {
                var type = feature.GetType();

                if (!type.IsEnum)
                {
                    // invalid
                    throw new ArgumentException("The provided feature flags must be enums.", nameof(featureFlags));
                }

                fs.Add(Enum.GetName(feature.GetType(), feature));
            }

            FeatureFlags = fs;

            RequirementType = requirementType;
        }

        /// <summary>
        /// The name of the feature flags that the feature gate attribute will activate for.
        /// </summary>
        public IEnumerable<string> FeatureFlags { get; }

        /// <summary>
        /// Controls whether any or all feature flags in <see cref="FeatureFlags"/> should be enabled to pass.
        /// </summary>
        public RequirementType RequirementType { get; }

        /// <summary>
        /// Performs controller action pre-procesing to ensure that at least one of the specified feature flags are enabled.
        /// </summary>
        /// <param name="context">The context of the MVC action.</param>
        /// <param name="next">The action delegate.</param>
        /// <returns>Returns a task representing the action execution unit of work.</returns>
        public override async Task OnActionExecutionAsync(ActionExecutingContext context, ActionExecutionDelegate next)
        {
            IFeatureManagerSnapshot fm = context.HttpContext.RequestServices.GetRequiredService<IFeatureManagerSnapshot>();

            //
            // Enabled state is determined by either 'any' or 'all' feature flags being enabled.
            bool enabled = RequirementType == RequirementType.All ?
                             await FeatureFlags.All(async feature => await fm.IsEnabledAsync(feature, context.HttpContext.RequestAborted).ConfigureAwait(false)).ConfigureAwait(false) :
                             await FeatureFlags.Any(async feature => await fm.IsEnabledAsync(feature, context.HttpContext.RequestAborted).ConfigureAwait(false)).ConfigureAwait(false);

            if (enabled)
            {
                await next().ConfigureAwait(false);
            }
            else
            {
                IDisabledFeaturesHandler disabledFeaturesHandler = context.HttpContext.RequestServices.GetService<IDisabledFeaturesHandler>() ?? new NotFoundDisabledFeaturesHandler();

                await disabledFeaturesHandler.HandleDisabledFeatures(FeatureFlags, context).ConfigureAwait(false);
            }
        }

        /// <summary>
        /// Called asynchronously before the handler method is invoked, after model binding is complete.
        /// </summary>
        /// <param name="context">The <see cref="PageHandlerExecutingContext"/>.</param>
        /// <param name="next">The <see cref="PageHandlerExecutionDelegate"/>. Invoked to execute the next page filter or the handler method itself.</param>
        /// <returns>A <see cref="Task"/> that on completion indicates the filter has executed.</returns>
        public async Task OnPageHandlerExecutionAsync(PageHandlerExecutingContext context, PageHandlerExecutionDelegate next)
        {
            IFeatureManagerSnapshot fm = context.HttpContext.RequestServices.GetRequiredService<IFeatureManagerSnapshot>();

            //
            // Enabled state is determined by either 'any' or 'all' features being enabled.
            bool enabled = RequirementType == RequirementType.All ?
                             await Features.All(async feature => await fm.IsEnabledAsync(feature).ConfigureAwait(false)) :
                             await Features.Any(async feature => await fm.IsEnabledAsync(feature).ConfigureAwait(false));

            if (enabled)
            {
                await next.Invoke().ConfigureAwait(false);
            }
            else
            {
                context.Result = new NotFoundResult();
            }
        }

        /// <summary>
        /// Called asynchronously after the handler method has been selected, but before model binding occurs.
        /// </summary>
        /// <param name="context">The <see cref="PageHandlerSelectedContext"/>.</param>
        /// <returns>A <see cref="Task"/> that on completion indicates the filter has executed.</returns>
        public Task OnPageHandlerSelectionAsync(PageHandlerSelectedContext context) => Task.CompletedTask;
    }
}<|MERGE_RESOLUTION|>--- conflicted
+++ resolved
@@ -12,21 +12,13 @@
 namespace Microsoft.FeatureManagement.Mvc
 {
     /// <summary>
-<<<<<<< HEAD
-    /// An attribute that can be placed on MVC actions to require all or any of a set of feature flags to be enabled. If none of the feature flags are enabled, the registered <see cref="IDisabledFeaturesHandler"/> will be invoked.
-=======
-    /// An attribute that can be placed on MVC controllers, controller actions, or Razor pages to require all or any of a set of features to be enabled.
->>>>>>> 18283c34
+    /// An attribute that can be placed on MVC controllers, controller actions, or Razor pages to require all or any of a set of feature flags to be enabled.
     /// </summary>
     [AttributeUsage(AttributeTargets.Method | AttributeTargets.Class, AllowMultiple = true)]
     public class FeatureGateAttribute : ActionFilterAttribute, IAsyncPageFilter
     {
         /// <summary>
-<<<<<<< HEAD
-        /// Creates an attribute that will gate actions unless all the provided feature flag(s) are enabled.
-=======
-        /// Creates an attribute that will gate actions or pages unless all the provided feature(s) are enabled.
->>>>>>> 18283c34
+        /// Creates an attribute that will gate actions or pages unless all the provided feature flag(s) are enabled.
         /// </summary>
         /// <param name="featureFlags">The names of the feature flags that the attribute will represent.</param>
         public FeatureGateAttribute(params string[] featureFlags)
@@ -35,11 +27,7 @@
         }
 
         /// <summary>
-<<<<<<< HEAD
-        /// Creates an attribute that can be used to gate actions. The gate can be configured to require all or any of the provided feature flag(s) to pass.
-=======
-        /// Creates an attribute that can be used to gate actions or pages. The gate can be configured to require all or any of the provided feature(s) to pass.
->>>>>>> 18283c34
+        /// Creates an attribute that can be used to gate actions or pages. The gate can be configured to require all or any of the provided feature flag(s) to pass.
         /// </summary>
         /// <param name="requirementType">Specifies whether all or any of the provided feature flags should be enabled in order to pass.</param>
         /// <param name="featureFlags">The names of the feature flags that the attribute will represent.</param>
@@ -56,11 +44,7 @@
         }
 
         /// <summary>
-<<<<<<< HEAD
-        /// Creates an attribute that will gate actions unless all the provided feature flag(s) are enabled.
-=======
-        /// Creates an attribute that will gate actions or pages unless all the provided feature(s) are enabled.
->>>>>>> 18283c34
+        /// Creates an attribute that will gate actions or pages unless all the provided feature flag(s) are enabled.
         /// </summary>
         /// <param name="features">A set of enums representing the feature flags that the attribute will represent.</param>
         public FeatureGateAttribute(params object[] features)
@@ -69,11 +53,7 @@
         }
 
         /// <summary>
-<<<<<<< HEAD
-        /// Creates an attribute that can be used to gate actions. The gate can be configured to require all or any of the provided feature flag(s) to pass.
-=======
-        /// Creates an attribute that can be used to gate actions or pages. The gate can be configured to require all or any of the provided feature(s) to pass.
->>>>>>> 18283c34
+        /// Creates an attribute that can be used to gate actions or pages. The gate can be configured to require all or any of the provided feature flag(s) to pass.
         /// </summary>
         /// <param name="requirementType">Specifies whether all or any of the provided feature flags should be enabled in order to pass.</param>
         /// <param name="featureFlags">A set of enums representing the feature flags that the attribute will represent.</param>
@@ -155,8 +135,8 @@
             //
             // Enabled state is determined by either 'any' or 'all' features being enabled.
             bool enabled = RequirementType == RequirementType.All ?
-                             await Features.All(async feature => await fm.IsEnabledAsync(feature).ConfigureAwait(false)) :
-                             await Features.Any(async feature => await fm.IsEnabledAsync(feature).ConfigureAwait(false));
+                             await FeatureFlags.All(async feature => await fm.IsEnabledAsync(feature).ConfigureAwait(false)) :
+                             await FeatureFlags.Any(async feature => await fm.IsEnabledAsync(feature).ConfigureAwait(false));
 
             if (enabled)
             {
